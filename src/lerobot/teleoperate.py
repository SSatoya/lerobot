--- conflicted
+++ resolved
@@ -29,7 +29,6 @@
     --display_data=true
 ```
 
-<<<<<<< HEAD
 if you use dual SO-101 arms, you can use the following command:
 ```shell
 python -m lerobot.teleoperate \
@@ -44,7 +43,6 @@
     --teleop.id=blue \
     --display_data=true
 ```
-=======
 Example teleoperation with bimanual so100:
 
 ```shell
@@ -65,7 +63,6 @@
   --display_data=true
 ```
 
->>>>>>> 862a4439
 """
 
 import logging
